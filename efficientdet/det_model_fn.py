--- conflicted
+++ resolved
@@ -533,7 +533,6 @@
 
     def scaffold_fn():
       """Loads pretrained model through scaffold function."""
-<<<<<<< HEAD
       tf.logging.info('restore variables from %s' % checkpoint)
 
       var_map = utils.get_ckt_var_map(
@@ -543,17 +542,6 @@
       )
       tf.train.init_from_checkpoint(checkpoint, var_map)
 
-=======
-      logging.info('restore variables from %s', params['backbone_ckpt'])
-      if params['ckpt_var_scope'] is None:
-        ckpt_scope = params['backbone_name']  # Use backbone name in default.
-      else:
-        ckpt_scope = params['ckpt_var_scope']
-      tf.train.init_from_checkpoint(
-          params['backbone_ckpt'],
-          utils.get_ckt_var_map(params['backbone_ckpt'], ckpt_scope + '/',
-                                params['backbone_name'] + '/'))
->>>>>>> 6b39fcd4
       return tf.train.Scaffold()
   elif mode == tf.estimator.ModeKeys.EVAL and moving_average_decay:
     def scaffold_fn():
